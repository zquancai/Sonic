package common

import "strconv"

type RollingIndex struct {
	size      int
	lastIndex int
	items     []interface{}
}

func NewRollingIndex(size int) *RollingIndex {
	return &RollingIndex{
		size:      size,
		items:     make([]interface{}, 0, 2*size),
		lastIndex: -1,
	}
}

func (r *RollingIndex) GetLastWindow() (lastWindow []interface{}, lastIndex int) {
	return r.items, r.lastIndex
}

func (r *RollingIndex) Get(skipIndex int) ([]interface{}, error) {
	res := make([]interface{}, 0)

	if skipIndex > r.lastIndex {
		return res, nil
	}

	cachedItems := len(r.items)
	//assume there are no gaps between indexes
	oldestCachedIndex := r.lastIndex - cachedItems + 1
	if skipIndex+1 < oldestCachedIndex {
		return res, NewStoreErr(TooLate, strconv.Itoa(skipIndex))
	}

	//index of 'skipped' in RollingIndex
	start := skipIndex - oldestCachedIndex + 1

	return r.items[start:], nil
}

func (r *RollingIndex) GetItem(index int) (interface{}, error) {
	items := len(r.items)
	oldestCached := r.lastIndex - items + 1
	if index < oldestCached {
		return nil, NewStoreErr(TooLate, strconv.Itoa(index))
	}
	findex := index - oldestCached
	if findex >= items {
		return nil, NewStoreErr(KeyNotFound, strconv.Itoa(index))
	}
	return r.items[findex], nil
}

<<<<<<< HEAD
func (r *RollingIndex) Add(item interface{}, index int) error {
	if index <= r.lastIndex {
		return NewStoreErr(PassedIndex, strconv.Itoa(index))
	}
	if r.lastIndex >= 0 && index > r.lastIndex+1 {
		return NewStoreErr(SkippedIndex, strconv.Itoa(index))
=======
func (r *RollingIndex) Set(item interface{}, index int) error {

	//only allow to set items with index <= lastIndex + 1
	//so that we may assume there are no gaps between items
	if 0 <= r.lastIndex && index > r.lastIndex+1 {
		return NewStoreErr(SkippedIndex, strconv.Itoa(index))
	}

	//adding a new item
	if r.lastIndex < 0 || (index == r.lastIndex+1) {
		if len(r.items) >= 2*r.size {
			r.Roll()
		}
		r.items = append(r.items, item)
		r.lastIndex = index
		return nil
>>>>>>> a1c1e701
	}

	//replace and existing item
	//make sure index is also greater or equal than the oldest cached item's index
	cachedItems := len(r.items)
	oldestCachedIndex := r.lastIndex - cachedItems + 1

	if index < oldestCachedIndex {
		return NewStoreErr(TooLate, strconv.Itoa(index))
	}

	//replacing existing item
	position := index - oldestCachedIndex //position of 'index' in RollingIndex
	r.items[position] = item

	return nil
}

func (r *RollingIndex) Roll() {
	newList := make([]interface{}, 0, 2*r.size)
	newList = append(newList, r.items[r.size:]...)
	r.items = newList
}<|MERGE_RESOLUTION|>--- conflicted
+++ resolved
@@ -53,14 +53,6 @@
 	return r.items[findex], nil
 }
 
-<<<<<<< HEAD
-func (r *RollingIndex) Add(item interface{}, index int) error {
-	if index <= r.lastIndex {
-		return NewStoreErr(PassedIndex, strconv.Itoa(index))
-	}
-	if r.lastIndex >= 0 && index > r.lastIndex+1 {
-		return NewStoreErr(SkippedIndex, strconv.Itoa(index))
-=======
 func (r *RollingIndex) Set(item interface{}, index int) error {
 
 	//only allow to set items with index <= lastIndex + 1
@@ -77,7 +69,6 @@
 		r.items = append(r.items, item)
 		r.lastIndex = index
 		return nil
->>>>>>> a1c1e701
 	}
 
 	//replace and existing item
