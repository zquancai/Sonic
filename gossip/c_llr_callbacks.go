--- conflicted
+++ resolved
@@ -65,17 +65,6 @@
 		return eventcheck.ErrUnknownEpochBVs
 	}
 
-<<<<<<< HEAD
-	llrs := s.store.GetLlrState()
-	b := bvs.Val.Start
-	for _, bv := range bvs.Val.Votes {
-		if err := s.processBlockVote(b, bvs.Val.Epoch, bv, es.Validators.GetIdx(vid), es.Validators, &llrs); err != nil {
-			return err
-		}
-		b++
-	}
-	s.store.SetLlrState(llrs)
-=======
 	s.store.ModifyLlrState(func(llrs *LlrState) {
 		b := bvs.Val.Start
 		for _, bv := range bvs.Val.Votes {
@@ -83,7 +72,6 @@
 			b++
 		}
 	})
->>>>>>> c96ee46f
 	s.store.SetBlockVotes(bvs)
 	lBVs := s.store.GetLastBVs()
 	lBVs.Lock()
