--- conflicted
+++ resolved
@@ -34,18 +34,12 @@
 
 // UpdateLast sets the last peer communicated with (avoid double talk)
 func (ps *SmartPeerSelector) UpdateLast(peer string) {
-<<<<<<< HEAD
-	ps.peers.Lock()
-	defer ps.peers.Unlock()
-	
-=======
 	// We need an exclusive access to ps.last for writing;
 	// let use peers' lock instead of adding additional lock.
 	// ps.last is accessed for read under peers' lock
 	ps.peers.Lock()
 	defer ps.peers.Unlock()
 
->>>>>>> bab8432c
 	ps.last = peer
 }
 
