all: build


.PHONY: build
build:
	cd ../../.. && docker build -f src/poslachesis/docker/Dockerfile -t "pos-lachesis" .


.PHONY: blockade
blockade:
<<<<<<< HEAD
	docker build -f Dockerfile.blockade -t "pos-lachesis-blockade" .

blockade-on:
	blockade up

blockade-off:
	blockade destroy



.PHONY: prometheus

prometheus:
	docker build -f Dockerfile.prometheus -t prometheus .

prometheus-on:
	docker run --rm -d --net=lachesis -p 9090:9090 --name=prometheus prometheus 

prometheus-off:
	docker stop prometheus
=======
	docker build -f Dockerfile.blockade -t "pos-lachesis-blockade" .
>>>>>>> 0befabee
<|MERGE_RESOLUTION|>--- conflicted
+++ resolved
@@ -8,27 +8,4 @@
 
 .PHONY: blockade
 blockade:
-<<<<<<< HEAD
-	docker build -f Dockerfile.blockade -t "pos-lachesis-blockade" .
-
-blockade-on:
-	blockade up
-
-blockade-off:
-	blockade destroy
-
-
-
-.PHONY: prometheus
-
-prometheus:
-	docker build -f Dockerfile.prometheus -t prometheus .
-
-prometheus-on:
-	docker run --rm -d --net=lachesis -p 9090:9090 --name=prometheus prometheus 
-
-prometheus-off:
-	docker stop prometheus
-=======
-	docker build -f Dockerfile.blockade -t "pos-lachesis-blockade" .
->>>>>>> 0befabee
+	docker build -f Dockerfile.blockade -t "pos-lachesis-blockade" .