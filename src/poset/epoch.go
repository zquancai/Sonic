--- conflicted
+++ resolved
@@ -15,12 +15,6 @@
 )
 
 const (
-<<<<<<< HEAD
-=======
-	// EpochLen is a count of frames per epoch.
-	EpochLen idx.Frame = 100
-
->>>>>>> de8ba483
 	firstFrame = idx.Frame(1)
 	firstEpoch = idx.Epoch(1)
 )
