--- conflicted
+++ resolved
@@ -219,13 +219,8 @@
 	p.saveCheckpoint()
 }
 
-<<<<<<< HEAD
-func (p *Poset) epochSealed(fiWitness hash.Event) bool {
+func (p *Poset) epochSealed(atropos hash.Event) bool {
 	if p.LastDecidedFrame < p.dag.EpochLen {
-=======
-func (p *Poset) epochSealed(atropos hash.Event) bool {
-	if p.LastDecidedFrame < EpochLen {
->>>>>>> de8ba483
 		return false
 	}
 
