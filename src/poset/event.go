package poset

import (
	"crypto/ecdsa"
	"fmt"
	"reflect"

	"github.com/Fantom-foundation/go-lachesis/src/crypto"
	"github.com/Fantom-foundation/go-lachesis/src/peers"
	"github.com/golang/protobuf/proto"
)

/*******************************************************************************
InternalTransactions
*******************************************************************************/

// NewInternalTransaction constructor
func NewInternalTransaction(tType TransactionType, peer peers.Peer) InternalTransaction {
	return InternalTransaction{
		Type: tType,
		Peer: &peer,
	}
}

// ProtoMarshal marshal internal transaction to protobuff
func (t *InternalTransaction) ProtoMarshal() ([]byte, error) {
	var bf proto.Buffer
	bf.SetDeterministic(true)
	if err := bf.Marshal(t); err != nil {
		return nil, err
	}
	return bf.Bytes(), nil
}

// ProtoUnmarshal unmarshal protobuff to internal transaction
func (t *InternalTransaction) ProtoUnmarshal(data []byte) error {
	return proto.Unmarshal(data, t)
}

/*******************************************************************************
EventBody
*******************************************************************************/

// Equals equality check for internal transaction
func (t *InternalTransaction) Equals(that *InternalTransaction) bool {
	return t.Peer.Equals(that.Peer) &&
		t.Type == that.Type
}

// BytesEquals compares bytes for equality
func BytesEquals(this []byte, that []byte) bool {
	if len(this) != len(that) {
		return false
	}
	for i, v := range this {
		if v != that[i] {
			return false
		}
	}
	return true
}

// InternalTransactionListEquals list equality check
func InternalTransactionListEquals(this []*InternalTransaction, that []*InternalTransaction) bool {
	if len(this) != len(that) {
		return false
	}
	for i, v := range this {
		if !v.Equals(that[i]) {
			return false
		}
	}
	return true
}

// BlockSignatureListEquals block signature list equality check
func BlockSignatureListEquals(this []*BlockSignature, that []*BlockSignature) bool {
	if len(this) != len(that) {
		return false
	}
	for i, v := range this {
		if !v.Equals(that[i]) {
			return false
		}
	}
	return true
}

// Equals event body equality check
func (e *EventBody) Equals(that *EventBody) bool {
	return reflect.DeepEqual(e.Transactions, that.Transactions) &&
		InternalTransactionListEquals(e.InternalTransactions, that.InternalTransactions) &&
		reflect.DeepEqual(e.Parents, that.Parents) &&
		reflect.DeepEqual(e.Creator, that.Creator) &&
		e.Index == that.Index &&
		BlockSignatureListEquals(e.BlockSignatures, that.BlockSignatures)
}

// ProtoMarshal marshal event body to protobuff
func (e *EventBody) ProtoMarshal() ([]byte, error) {
	var bf proto.Buffer
	bf.SetDeterministic(true)
	if err := bf.Marshal(e); err != nil {
		return nil, err
	}
	return bf.Bytes(), nil
}

// ProtoUnmarshal unmarshal protobuff to event body
func (e *EventBody) ProtoUnmarshal(data []byte) error {
	return proto.Unmarshal(data, e)
}

// Hash returns hash of event body
func (e *EventBody) Hash() ([]byte, error) {
	hashBytes, err := e.ProtoMarshal()
	if err != nil {
		return nil, err
	}
	return crypto.SHA256(hashBytes), nil
}

/*******************************************************************************
Event
*******************************************************************************/

// LamportTimestampNIL nil value for lamport
const LamportTimestampNIL int64 = -1
// RoundNIL nil value for round
const RoundNIL int64 = -1

<<<<<<< HEAD
type Event struct {
	Message EventMessage
}

func (e EventMessage) ToEvent() Event {
	return Event{
		Message: e,
=======
// ToEvent converts message to event
func (m *EventMessage) ToEvent() Event {
	return Event{
		Message:          m,
		lamportTimestamp: LamportTimestampNIL,
		round:            RoundNIL,
		roundReceived:    RoundNIL,
>>>>>>> 83d03f42
	}
}

// Equals compares equality of two event messages
func (m *EventMessage) Equals(that *EventMessage) bool {
	return m.Body.Equals(that.Body) &&
		m.Signature == that.Signature &&
		BytesEquals(m.FlagTable, that.FlagTable) &&
		reflect.DeepEqual(m.ClothoProof, that.ClothoProof)
}

// NewEvent creates new block event.
func NewEvent(transactions [][]byte,
	internalTransactions []InternalTransaction,
	blockSignatures []BlockSignature,
	parents []string, creator []byte, index int64,
	flagTable map[string]int64) Event {

	internalTransactionPointers := make([]*InternalTransaction, len(internalTransactions))
	for i, v := range internalTransactions {
		internalTransactionPointers[i] = new(InternalTransaction)
		*internalTransactionPointers[i] = v
	}
	blockSignaturePointers := make([]*BlockSignature, len(blockSignatures))
	for i, v := range blockSignatures {
		blockSignaturePointers[i] = new(BlockSignature)
		*blockSignaturePointers[i] = v
	}
	body := EventBody{
		Transactions:         transactions,
		InternalTransactions: internalTransactionPointers,
		BlockSignatures:      blockSignaturePointers,
		Parents:              parents,
		Creator:              creator,
		Index:                index,
	}

	ft, _ := proto.Marshal(&FlagTableWrapper{Body: flagTable})

	return Event{
<<<<<<< HEAD
		Message: EventMessage{
			Body:             &body,
			FlagTable:        ft,
			LamportTimestamp: LamportTimestampNIL,
			Round:            RoundNIL,
			RoundReceived:    RoundNIL,
=======
		Message: &EventMessage{
			Body:      &body,
			FlagTable: ft,
>>>>>>> 83d03f42
		},
		lamportTimestamp: LamportTimestampNIL,
		round:            RoundNIL,
		roundReceived:    RoundNIL,
	}
}

// Event struct
type Event struct {
	Message          *EventMessage
	lamportTimestamp int64
	round            int64
	roundReceived    int64
}

// GetRound Round returns round of event.
func (e *Event) GetRound() int64 {
	if e.round < 0 {
		return RoundNIL
	}
	return e.round
}

// GetRoundReceived Round returns round in which the event is received.
func (e *Event) GetRoundReceived() int64 {
	if e.roundReceived < 0 {
		return RoundNIL
	}
	return e.round
}

// GetLamportTimestamp returns the lamport timestamp
func (e *Event) GetLamportTimestamp() int64 {
	if e.lamportTimestamp < 0 {
		return LamportTimestampNIL
	}
	return e.lamportTimestamp
}

// GetCreator returns the creator for the event
func (e *Event) GetCreator() string {
	return fmt.Sprintf("0x%X", e.Message.Body.Creator)
}

// SelfParent returns the previous event block in this creator DAG
func (e *Event) SelfParent() string {
	return e.Message.Body.Parents[0]
}

// OtherParent returns the other (not this node) parent(s)
func (e *Event) OtherParent() string {
	return e.Message.Body.Parents[1]
}

// Transactions returns all transactions in the event
func (e *Event) Transactions() [][]byte {
	return e.Message.Body.Transactions
}

<<<<<<< HEAD
func (e *Event) InternalTransactions() []*InternalTransaction {
	return e.Message.Body.InternalTransactions
}

=======
// Index returns the index (heigh) of this event
>>>>>>> 83d03f42
func (e *Event) Index() int64 {
	return e.Message.Body.Index
}

// BlockSignatures returns all block signatures for this event
func (e *Event) BlockSignatures() []*BlockSignature {
	return e.Message.Body.BlockSignatures
}

<<<<<<< HEAD
// True if Event contains a payload or is the initial Event of its creator
=======
// IsLoaded True if Event contains a payload or is the initial Event of its creator
>>>>>>> 83d03f42
func (e *Event) IsLoaded() bool {
	if e.Message.Body.Index == 0 {
		return true
	}

	hasTransactions := e.Message.Body.Transactions != nil &&
		(len(e.Message.Body.Transactions) > 0 || len(e.Message.Body.InternalTransactions) > 0)

	return hasTransactions
}

<<<<<<< HEAD
// ecdsa sig
=======
// Sign ecdsa sig
>>>>>>> 83d03f42
func (e *Event) Sign(privKey *ecdsa.PrivateKey) error {
	signBytes, err := e.Message.Body.Hash()
	if err != nil {
		return err
	}
	R, S, err := crypto.Sign(privKey, signBytes)
	if err != nil {
		return err
	}
	e.Message.Signature = crypto.EncodeSignature(R, S)
	return err
}

// Verify ecdsa sig
func (e *Event) Verify() (bool, error) {
	pubBytes := e.Message.Body.Creator
	pubKey := crypto.ToECDSAPub(pubBytes)

	signBytes, err := e.Message.Body.Hash()
	if err != nil {
		return false, err
	}

	r, s, err := crypto.DecodeSignature(e.Message.Signature)
	if err != nil {
		return false, err
	}

	return crypto.Verify(pubKey, signBytes, r, s), nil
}

// ProtoMarshal event to protobuff
func (e *Event) ProtoMarshal() ([]byte, error) {
	var bf proto.Buffer
	bf.SetDeterministic(true)
	if err := bf.Marshal(e.Message); err != nil {
		return nil, err
	}
	return bf.Bytes(), nil
}

// ProtoUnmarshal profotbuff to event
func (e *Event) ProtoUnmarshal(data []byte) error {
	e.Message = &EventMessage{}
	return proto.Unmarshal(data, e.Message)
}

<<<<<<< HEAD
// sha256 hash of body
=======
// Hash sha256 hash of body
>>>>>>> 83d03f42
func (e *Event) Hash() ([]byte, error) {
	if len(e.Message.Hash) == 0 {
		hash, err := e.Message.Body.Hash()
		if err != nil {
			return nil, err
		}
		e.Message.Hash = hash
	}
	return e.Message.Hash, nil
}

// Hex of hash
func (e *Event) Hex() string {
	hash, _ := e.Hash()
	return fmt.Sprintf("0x%X", hash)
}

// SetRound for event
func (e *Event) SetRound(r int64) {
	e.round = r
}

// SetLamportTimestamp for event
func (e *Event) SetLamportTimestamp(t int64) {
	e.lamportTimestamp = t
}

// SetRoundReceived for event
func (e *Event) SetRoundReceived(rr int64) {
	e.roundReceived = rr
}

// SetWireInfo for event
func (e *Event) SetWireInfo(selfParentIndex,
otherParentCreatorID,
otherParentIndex,
creatorID int64) {
	e.Message.SelfParentIndex = selfParentIndex
	e.Message.OtherParentCreatorID = otherParentCreatorID
	e.Message.OtherParentIndex = otherParentIndex
	e.Message.CreatorID = creatorID
}

// WireBlockSignatures returns the wire block signatures for the event
func (e *Event) WireBlockSignatures() []WireBlockSignature {
	if e.Message.Body.BlockSignatures != nil {
		wireSignatures := make([]WireBlockSignature, len(e.Message.Body.BlockSignatures))
		for i, bs := range e.Message.Body.BlockSignatures {
			wireSignatures[i] = bs.ToWire()
		}

		return wireSignatures
	}
	return nil
}

// ToWire converts event to wire event
func (e *Event) ToWire() WireEvent {

	transactions := make([]InternalTransaction, len(e.Message.Body.InternalTransactions))
	for i, v := range e.Message.Body.InternalTransactions {
		transactions[i] = *v
	}
	return WireEvent{
		Body: WireBody{
			Transactions:         e.Message.Body.Transactions,
			InternalTransactions: transactions,
			SelfParentIndex:      e.Message.SelfParentIndex,
			OtherParentCreatorID: e.Message.OtherParentCreatorID,
			OtherParentIndex:     e.Message.OtherParentIndex,
			CreatorID:            e.Message.CreatorID,
			Index:                e.Message.Body.Index,
			BlockSignatures:      e.WireBlockSignatures(),
		},
		Signature:   e.Message.Signature,
		FlagTable:   e.Message.FlagTable,
		ClothoProof: e.Message.ClothoProof,
	}
}

// ReplaceFlagTable replaces flag table.
func (e *Event) ReplaceFlagTable(flagTable map[string]int64) (err error) {
	e.Message.FlagTable, err = proto.Marshal(&FlagTableWrapper{Body: flagTable})
	return err
}

// GetFlagTable returns the flag table.
func (e *Event) GetFlagTable() (result map[string]int64, err error) {
	flagTable := new(FlagTableWrapper)
	err = proto.Unmarshal(e.Message.FlagTable, flagTable)
	return flagTable.Body, err
}

// MergeFlagTable returns merged flag table object.
func (e *Event) MergeFlagTable(
	dst map[string]int64) (result map[string]int64, err error) {
	src := new(FlagTableWrapper)
	if err := proto.Unmarshal(e.Message.FlagTable, src); err != nil {
		return nil, err
	}

	for id, flag := range dst {
		if src.Body[id] == 0 && flag == 1 {
			src.Body[id] = 1
		}
	}
	return src.Body, err
}

// CreatorID returns the creator ID for an event
func (e *Event) CreatorID() int64 {
	return e.Message.CreatorID
}

// OtherParentCreatorID ID of other parent(s)
func (e *Event) OtherParentCreatorID() int64 {
	return e.Message.OtherParentCreatorID
}

func rootSelfParent(participantID int64) string {
	return fmt.Sprintf("Root%d", participantID)
}

/*******************************************************************************
sorting
*******************************************************************************/

// ByTopologicalOrder implements sort.Interface for []Event based on
// the topologicalIndex field.
// THIS IS A PARTIAL ORDER
type ByTopologicalOrder []Event

func (a ByTopologicalOrder) Len() int      { return len(a) }
func (a ByTopologicalOrder) Swap(i, j int) { a[i], a[j] = a[j], a[i] }
func (a ByTopologicalOrder) Less(i, j int) bool {
	return a[i].Message.TopologicalIndex < a[j].Message.TopologicalIndex
}

// ByLamportTimestamp implements sort.Interface for []Event based on
// the lamportTimestamp field.
// THIS IS A TOTAL ORDER
type ByLamportTimestamp []Event

func (a ByLamportTimestamp) Len() int      { return len(a) }
func (a ByLamportTimestamp) Swap(i, j int) { a[i], a[j] = a[j], a[i] }
func (a ByLamportTimestamp) Less(i, j int) bool {
	it := a[i].lamportTimestamp
	jt := a[j].lamportTimestamp
	if it != jt {
		return it < jt
	}

	wsi, _, _ := crypto.DecodeSignature(a[i].Message.Signature)
	wsj, _, _ := crypto.DecodeSignature(a[j].Message.Signature)
	return wsi.Cmp(wsj) < 0
}

/*******************************************************************************
 WireEvent
*******************************************************************************/

// WireBody struct
type WireBody struct {
	Transactions         [][]byte
	InternalTransactions []InternalTransaction
	BlockSignatures      []WireBlockSignature

	SelfParentIndex      int64
	OtherParentCreatorID int64
	OtherParentIndex     int64
	CreatorID            int64

	Index int64
}

// WireEvent struct
type WireEvent struct {
	Body        WireBody
	Signature   string
	FlagTable   []byte
	ClothoProof []string
}

// BlockSignatures TODO
func (we *WireEvent) BlockSignatures(validator []byte) []BlockSignature {
	if we.Body.BlockSignatures != nil {
		blockSignatures := make([]BlockSignature, len(we.Body.BlockSignatures))
		for k, bs := range we.Body.BlockSignatures {
			blockSignatures[k] = BlockSignature{
				Validator: validator,
				Index:     bs.Index,
				Signature: bs.Signature,
			}
		}
		return blockSignatures
	}
	return nil
}<|MERGE_RESOLUTION|>--- conflicted
+++ resolved
@@ -126,18 +126,10 @@
 
 // LamportTimestampNIL nil value for lamport
 const LamportTimestampNIL int64 = -1
+
 // RoundNIL nil value for round
 const RoundNIL int64 = -1
 
-<<<<<<< HEAD
-type Event struct {
-	Message EventMessage
-}
-
-func (e EventMessage) ToEvent() Event {
-	return Event{
-		Message: e,
-=======
 // ToEvent converts message to event
 func (m *EventMessage) ToEvent() Event {
 	return Event{
@@ -145,7 +137,6 @@
 		lamportTimestamp: LamportTimestampNIL,
 		round:            RoundNIL,
 		roundReceived:    RoundNIL,
->>>>>>> 83d03f42
 	}
 }
 
@@ -186,18 +177,9 @@
 	ft, _ := proto.Marshal(&FlagTableWrapper{Body: flagTable})
 
 	return Event{
-<<<<<<< HEAD
-		Message: EventMessage{
-			Body:             &body,
-			FlagTable:        ft,
-			LamportTimestamp: LamportTimestampNIL,
-			Round:            RoundNIL,
-			RoundReceived:    RoundNIL,
-=======
 		Message: &EventMessage{
 			Body:      &body,
 			FlagTable: ft,
->>>>>>> 83d03f42
 		},
 		lamportTimestamp: LamportTimestampNIL,
 		round:            RoundNIL,
@@ -257,14 +239,12 @@
 	return e.Message.Body.Transactions
 }
 
-<<<<<<< HEAD
+// InternalTransactions returns all internal transactions in the event
 func (e *Event) InternalTransactions() []*InternalTransaction {
 	return e.Message.Body.InternalTransactions
 }
 
-=======
-// Index returns the index (heigh) of this event
->>>>>>> 83d03f42
+// Index returns the index (height) of this event
 func (e *Event) Index() int64 {
 	return e.Message.Body.Index
 }
@@ -274,11 +254,7 @@
 	return e.Message.Body.BlockSignatures
 }
 
-<<<<<<< HEAD
-// True if Event contains a payload or is the initial Event of its creator
-=======
 // IsLoaded True if Event contains a payload or is the initial Event of its creator
->>>>>>> 83d03f42
 func (e *Event) IsLoaded() bool {
 	if e.Message.Body.Index == 0 {
 		return true
@@ -290,11 +266,7 @@
 	return hasTransactions
 }
 
-<<<<<<< HEAD
-// ecdsa sig
-=======
 // Sign ecdsa sig
->>>>>>> 83d03f42
 func (e *Event) Sign(privKey *ecdsa.PrivateKey) error {
 	signBytes, err := e.Message.Body.Hash()
 	if err != nil {
@@ -342,11 +314,7 @@
 	return proto.Unmarshal(data, e.Message)
 }
 
-<<<<<<< HEAD
-// sha256 hash of body
-=======
 // Hash sha256 hash of body
->>>>>>> 83d03f42
 func (e *Event) Hash() ([]byte, error) {
 	if len(e.Message.Hash) == 0 {
 		hash, err := e.Message.Body.Hash()
@@ -380,10 +348,7 @@
 }
 
 // SetWireInfo for event
-func (e *Event) SetWireInfo(selfParentIndex,
-otherParentCreatorID,
-otherParentIndex,
-creatorID int64) {
+func (e *Event) SetWireInfo(selfParentIndex, otherParentCreatorID, otherParentIndex, creatorID int64) {
 	e.Message.SelfParentIndex = selfParentIndex
 	e.Message.OtherParentCreatorID = otherParentCreatorID
 	e.Message.OtherParentIndex = otherParentIndex
