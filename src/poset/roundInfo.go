--- conflicted
+++ resolved
@@ -9,33 +9,20 @@
 	Decided bool
 }
 
-<<<<<<< HEAD
-// protobuf message wrapper for created event messages
+// RoundCreated wrapper for protobuf created round event messages
 type RoundCreated struct {
 	Message RoundCreatedMessage
 }
 
-// RoundCreated constructor
+// NewRoundInfo creates a new round info struct
 func NewRoundCreated() *RoundCreated {
 	return &RoundCreated{
 		Message: RoundCreatedMessage{
-=======
-// RoundInfo info for the round
-type RoundInfo struct {
-	Message RoundInfoMessage
-}
-
-// NewRoundInfo creates a new round info struct
-func NewRoundInfo() *RoundInfo {
-	return &RoundInfo{
-		Message: RoundInfoMessage{
->>>>>>> 83d03f42
 			Events: make(map[string]*RoundEvent),
 		},
 	}
 }
 
-<<<<<<< HEAD
 // RoundReceived constructor
 func NewRoundReceived() *RoundReceived {
 	return &RoundReceived{
@@ -43,12 +30,8 @@
 	}
 }
 
-// add event to created events message
+// AddEvent add event to round info (optionally set clotho)
 func (r *RoundCreated) AddEvent(x string, clotho bool) {
-=======
-// AddEvent add event to round info (optionally set clotho)
-func (r *RoundInfo) AddEvent(x string, clotho bool) {
->>>>>>> 83d03f42
 	_, ok := r.Message.Events[x]
 	if !ok {
 		r.Message.Events[x] = &RoundEvent{
@@ -57,13 +40,8 @@
 	}
 }
 
-<<<<<<< HEAD
-// mark the given event as a consensus event
+// SetConsensusEvent set an event as a consensus event
 func (r *RoundCreated) SetConsensusEvent(x string) {
-=======
-// SetConsensusEvent set an event as an consensus event
-func (r *RoundInfo) SetConsensusEvent(x string) {
->>>>>>> 83d03f42
 	e, ok := r.Message.Events[x]
 	if !ok {
 		e = &RoundEvent{}
@@ -72,8 +50,7 @@
 	r.Message.Events[x] = e
 }
 
-<<<<<<< HEAD
-// set the received round for the given event
+// SetRoundReceived set the received round for the given event
 func (r *RoundCreated) SetRoundReceived(x string, round int64) {
 	e, ok := r.Message.Events[x]
 
@@ -86,12 +63,8 @@
 	r.Message.Events[x] = e
 }
 
-// set whether the given event is Atropos, otherwise it is Clotho when not found
+// SetAtropos sets whether the given event is Atropos, otherwise it is Clotho when not found
 func (r *RoundCreated) SetAtropos(x string, f bool) {
-=======
-// SetAtropos sets an event as san atropos
-func (r *RoundInfo) SetAtropos(x string, f bool) {
->>>>>>> 83d03f42
 	e, ok := r.Message.Events[x]
 	if !ok {
 		e = &RoundEvent{
@@ -106,13 +79,8 @@
 	r.Message.Events[x] = e
 }
 
-<<<<<<< HEAD
-// return true if no clothos' fame is left undefined
+// ClothoDecided return true if no clothos' fame is left undefined
 func (r *RoundCreated) ClothoDecided() bool {
-=======
-// ClothoDecided return true if no clothos' fame is left undefined
-func (r *RoundInfo) ClothoDecided() bool {
->>>>>>> 83d03f42
 	for _, e := range r.Message.Events {
 		if e.Clotho && e.Atropos == Trilean_UNDEFINED {
 			return false
@@ -121,13 +89,8 @@
 	return true
 }
 
-<<<<<<< HEAD
-// return clothos
+// Clotho return clothos
 func (r *RoundCreated) Clotho() []string {
-=======
-// Clotho return clothos
-func (r *RoundInfo) Clotho() []string {
->>>>>>> 83d03f42
 	var res []string
 	for x, e := range r.Message.Events {
 		if e.Clotho {
@@ -137,13 +100,8 @@
 	return res
 }
 
-<<<<<<< HEAD
-// return all non-consensus events
+// RoundEvents returns all non-consensus events for the created round 
 func (r *RoundCreated) RoundEvents() []string {
-=======
-// RoundEvents returns the round events
-func (r *RoundInfo) RoundEvents() []string {
->>>>>>> 83d03f42
 	var res []string
 	for x, e := range r.Message.Events {
 		if !e.Consensus {
@@ -153,13 +111,8 @@
 	return res
 }
 
-<<<<<<< HEAD
-// return consensus events
+// ConsensusEvents returns all consensus events for the created round
 func (r *RoundCreated) ConsensusEvents() []string {
-=======
-// ConsensusEvents return consensus events
-func (r *RoundInfo) ConsensusEvents() []string {
->>>>>>> 83d03f42
 	var res []string
 	for x, e := range r.Message.Events {
 		if e.Consensus {
@@ -169,13 +122,8 @@
 	return res
 }
 
-<<<<<<< HEAD
-// Atropos returns all events that are Atropos
+// Atropos return Atropos
 func (r *RoundCreated) Atropos() []string {
-=======
-// Atropos return Atropos
-func (r *RoundInfo) Atropos() []string {
->>>>>>> 83d03f42
 	var res []string
 	for x, e := range r.Message.Events {
 		if e.Clotho && e.Atropos == Trilean_TRUE {
@@ -185,24 +133,14 @@
 	return res
 }
 
-<<<<<<< HEAD
-// IsDecided returns whether the given even is Atropos or Clotho
+// IsDecided checks if the event is a decided clotho
 func (r *RoundCreated) IsDecided(clotho string) bool {
-=======
-// IsDecided checks if the event is a decided clotho
-func (r *RoundInfo) IsDecided(clotho string) bool {
->>>>>>> 83d03f42
 	w, ok := r.Message.Events[clotho]
 	return ok && w.Clotho && w.Atropos != Trilean_UNDEFINED
 }
 
-<<<<<<< HEAD
-// ProtoMarshal serialises RoundCreated using protobuf
+// ProtoMarshal marshals the created round to protobuf
 func (r *RoundCreated) ProtoMarshal() ([]byte, error) {
-=======
-// ProtoMarshal marshals the round info to protobuff
-func (r *RoundInfo) ProtoMarshal() ([]byte, error) {
->>>>>>> 83d03f42
 	var bf proto.Buffer
 	bf.SetDeterministic(true)
 	if err := bf.Marshal(&r.Message); err != nil {
@@ -211,8 +149,7 @@
 	return bf.Bytes(), nil
 }
 
-<<<<<<< HEAD
-// ProtoMarshal serialise RoundReceived using protobuf
+// ProtoMarshal serialises the received round using protobuf
 func (r *RoundReceived) ProtoMarshal() ([]byte, error) {
 	var bf proto.Buffer
 	bf.SetDeterministic(true)
@@ -222,7 +159,6 @@
 	return bf.Bytes(), nil
 }
 
-// ProtoUnmarshal de-serialises RoundCreated using protobuf
 func (r *RoundCreated) ProtoUnmarshal(data []byte) error {
 	return proto.Unmarshal(data, &r.Message)
 }
@@ -232,25 +168,8 @@
 	return proto.Unmarshal(data, r)
 }
 
-// IsQueued returns whether the RoundCreated is queued in PendingRounds
+// IsQueued returns whether the RoundCreated is queued for processing in PendingRounds
 func (r *RoundCreated) IsQueued() bool {
-	return r.Message.Queued
-}
-
-// Equals determines whether this and another round event are the same
-func (this *RoundEvent) Equals(that *RoundEvent) bool {
-	return this.Consensus == that.Consensus &&
-		this.Clotho == that.Clotho &&
-		this.Atropos == that.Atropos &&
-		this.RoundReceived == that.RoundReceived
-=======
-// ProtoUnmarshal unmarshals protobuff to a round info
-func (r *RoundInfo) ProtoUnmarshal(data []byte) error {
-	return proto.Unmarshal(data, &r.Message)
-}
-
-// IsQueued checks if the round is queued for processing
-func (r *RoundInfo) IsQueued() bool {
 	return r.Message.Queued
 }
 
@@ -258,8 +177,8 @@
 func (re *RoundEvent) Equals(that *RoundEvent) bool {
 	return re.Consensus == that.Consensus &&
 		re.Clotho == that.Clotho &&
-		re.Atropos == that.Atropos
->>>>>>> 83d03f42
+		re.Atropos == that.Atropos &&
+		re.RoundReceived == that.RoundReceived
 }
 
 // EqualsMapStringRoundEvent compares a map string of round eventss for equality
@@ -276,14 +195,8 @@
 	return true
 }
 
-<<<<<<< HEAD
-func (this *RoundCreated) Equals(that *RoundCreated) bool {
-	return this.Message.Queued == that.Message.Queued &&
-		EqualsMapStringRoundEvent(this.Message.Events, that.Message.Events)
-=======
-// Equals compares two round info structs for equality
-func (r *RoundInfo) Equals(that *RoundInfo) bool {
+// Equals compares two round created structs for equality
+func (r *RoundCreated) Equals(that *RoundCreated) bool {
 	return r.Message.Queued == that.Message.Queued &&
 		EqualsMapStringRoundEvent(r.Message.Events, that.Message.Events)
->>>>>>> 83d03f42
 }