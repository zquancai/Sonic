--- conflicted
+++ resolved
@@ -242,23 +242,8 @@
 	return s.participants, nil
 }
 
-<<<<<<< HEAD
-// RepertoireByPubKey gets PubKey map of peers
-func (s *BadgerStore) RepertoireByPubKey() map[string]*peers.Peer {
-	return s.inmemStore.RepertoireByPubKey()
-}
-
-// RepertoireByID gets ID map of peers
-func (s *BadgerStore) RepertoireByID() map[uint64]*peers.Peer {
-	return s.inmemStore.RepertoireByID()
-}
-
 // RootsBySelfParent returns Self Parent's EventHash map of the roots
 func (s *BadgerStore) RootsBySelfParent() map[EventHash]Root {
-=======
-// RootsBySelfParent returns the roots for the self parent
-func (s *BadgerStore) RootsBySelfParent() (map[EventHash]Root, error) {
->>>>>>> fda66e93
 	return s.inmemStore.RootsBySelfParent()
 }
 
