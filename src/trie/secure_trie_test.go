--- conflicted
+++ resolved
@@ -71,17 +71,11 @@
 			trie.Delete([]byte(val.k))
 		}
 	}
-<<<<<<< HEAD
+
 	h := trie.Hash()
-	exp := hash.HexToHash("29b235a58c3c25ab83010c327d5932bcf05324b7d6b1185e650798034783ca9d")
+	exp := hash.HexToHash("d42f28391c76efa9d3868aae7d0bf7c7010527d93bd19bf23a0dd95b9b31c7a6")
 	if h != exp {
 		t.Errorf("expected %x got %x", exp, h)
-=======
-	hash := trie.Hash()
-	exp := common.HexToHash("d42f28391c76efa9d3868aae7d0bf7c7010527d93bd19bf23a0dd95b9b31c7a6")
-	if hash != exp {
-		t.Errorf("expected %x got %x", exp, hash)
->>>>>>> 367171b9
 	}
 }
 
