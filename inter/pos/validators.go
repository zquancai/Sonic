--- conflicted
+++ resolved
@@ -49,29 +49,10 @@
 	return ValidatorsBuilder{}
 }
 
-<<<<<<< HEAD
 // Set appends item to ValidatorsBuilder object
 func (vv ValidatorsBuilder) Set(id idx.StakerID, stake Stake) {
 	if stake == 0 {
 		delete(vv, id)
-=======
-// Len return count of validators in Validators objects
-func (vv Validators) Len() int {
-	return len(vv.list)
-}
-
-// Set appends item to Validator object
-func (vv *Validators) Set(id idx.StakerID, stake Stake) {
-	if stake != 0 {
-		i, ok := vv.indexes[id]
-		if ok {
-			vv.list[i] = stake
-			return
-		}
-		vv.list = append(vv.list, stake)
-		vv.ids = append(vv.ids, id)
-		vv.indexes[id] = len(vv.list) - 1
->>>>>>> 4d02249b
 	} else {
 		vv[id] = stake
 	}
@@ -117,11 +98,6 @@
 // Len returns count of validators in Validators objects
 func (vv *Validators) Len() int {
 	return len(vv.values)
-}
-
-// Iterate returns slice of ids for get validators in loop
-func (vv *Validators) Iterate() []idx.StakerID {
-	return vv.cache.ids
 }
 
 // calcCaches calculates internal caches for validators
